module Tests.Fetch

open System
open System.Net
open System.Net.Http
open System.Threading
open System.Threading.Tasks

open Microsoft.Extensions.Logging

open FSharp.Control.Tasks.V2
open Swensen.Unquote
open Xunit

open Oryx

open Tests.Common

[<Fact>]
let ``Get with return expression is Ok`` () =
    task {
        // Arrange
        let mutable retries = 0
        let json = """{ "value": 42 }"""

        let stub =
            Func<HttpRequestMessage, CancellationToken, Task<HttpResponseMessage>>
                (fun request token ->
                    (task {
                        retries <- retries + 1
                        let responseMessage = new HttpResponseMessage(HttpStatusCode.OK)
                        responseMessage.Content <- new StringContent(json)
                        return responseMessage
                     }))

        let client = new HttpClient(new HttpMessageHandlerStub(stub))

        let ctx =
            Context.defaultContext
            |> Context.withHttpClient client
            |> Context.withUrlBuilder (fun _ -> "http://test.org/")
            |> Context.withHeader ("api-key", "test-key")

        // Act
        let request =
            req {
                let! result = get ()
                return result
            }

        let! result = request |> runAsync ctx
        let retries' = retries

        // Assert
        test <@ Result.isOk result @>
        test <@ retries' = 1 @>
    }

[<Fact>]
let ``Post url encoded with return expression is Ok`` () =
    task {
        // Arrange
        let json = """{ "value": 42 }"""
        let mutable urlencoded = ""

        let stub =
            Func<HttpRequestMessage, CancellationToken, Task<HttpResponseMessage>>
                (fun request token ->
                    task {
                        let! content = request.Content.ReadAsStringAsync()
                        urlencoded <- content
                        let responseMessage = new HttpResponseMessage(HttpStatusCode.OK)
                        responseMessage.Content <- new StringContent(json)
                        return responseMessage
                    })

        let client = new HttpClient(new HttpMessageHandlerStub(stub))

        let ctx =
            Context.defaultContext
            |> Context.withHttpClient client
            |> Context.withUrlBuilder (fun _ -> "http://test.org/")
            |> Context.withHeader ("api-key", "test-key")

        let query = Seq.singleton ("foo", "bar")
        let content = FormUrlEncodedContent.FromTuples query

        // Act
        let request =
            req {
                let! result = post (fun _ -> content)
                return result
            }

        let! result = request |> runAsync ctx
        let urldecoded' = urlencoded

        // Assert
        test <@ Result.isOk result @>
        test <@ urldecoded'.Contains "foo=bar" @>
    }

[<Fact>]
let ``Fetch with retry is Ok`` () =
    task {
        // Arrange
        let metrics = TestMetrics()
        let json = """{ "value": 42 }"""

        let stub =
            Func<HttpRequestMessage, CancellationToken, Task<HttpResponseMessage>>
                (fun request token ->
                    (task {
                        let responseMessage = new HttpResponseMessage(HttpStatusCode.OK)
                        responseMessage.Content <- new StringContent(json)
                        return responseMessage
                     }))

        let client = new HttpClient(new HttpMessageHandlerStub(stub))

        let ctx =
            Context.defaultContext
            |> Context.withHttpClient client
            |> Context.withUrlBuilder (fun _ -> "http://test.org/")
            |> Context.withHeader ("api-key", "test-key")
            |> Context.withMetrics metrics

        // Act
        let request =
            req {
                let! result = retry >=> get ()
                return result
            }

        let! result = request |> runAsync ctx

        // Assert
        test <@ Result.isOk result @>
        test <@ metrics.Retries = 0L @>
        test <@ metrics.Fetches = 1L @>
        test <@ metrics.Errors = 0L @>
    }

[<Fact>]
let ``Fetch with retry on internal error will retry`` () =
    task {
        // Arrange
        let metrics = TestMetrics()
        let json = """{ "code": 500, "message": "failed" }"""

        let stub =
            Func<HttpRequestMessage, CancellationToken, Task<HttpResponseMessage>>
                (fun request token ->
                    (task {
                        let responseMessage = new HttpResponseMessage(HttpStatusCode.InternalServerError)
                        responseMessage.Content <- new StringableContent(json)
                        return responseMessage
                     }))

        let client = new HttpClient(new HttpMessageHandlerStub(stub))

        let ctx =
            Context.defaultContext
            |> Context.withHttpClient client
            |> Context.withUrlBuilder (fun _ -> "http://test.org/")
            |> Context.withHeader ("api-key", "test-key")
            |> Context.withMetrics metrics

        // Act
        let request =
            let content = new PushStreamContent("testing")

            req {
                let! result =
                    retry
                    >=> post (fun _ -> new PushStreamContent("testing") :> HttpContent)

                return result
            }

        let! result = request |> runAsync ctx

        // Assert
        test <@ Result.isError result @>
        test <@ metrics.Retries = int64 retryCount @>
        test <@ metrics.Fetches = int64 retryCount + 1L @>
        test <@ metrics.Errors = int64 retryCount + 1L @>
    }

[<Fact>]
let ``Get with logging is OK`` () =
    task {
        // Arrange
        let metrics = TestMetrics()
        let logger = new TestLogger<string>()
        let json = """{ "value": 42 }"""

        let stub =
            Func<HttpRequestMessage, CancellationToken, Task<HttpResponseMessage>>
                (fun request token ->
                    (task {
                        let responseMessage = new HttpResponseMessage(HttpStatusCode.OK)
                        responseMessage.Content <- new PushStreamContent(json)
                        return responseMessage
                     }))

        let client = new HttpClient(new HttpMessageHandlerStub(stub))

        let ctx =
            Context.defaultContext
            |> Context.withHttpClient client
            |> Context.withUrlBuilder (fun _ -> "http://test.org/")
            |> Context.withHeader ("api-key", "test-key")
            |> Context.withMetrics metrics
            |> Context.withLogger logger
            |> Context.withLogLevel LogLevel.Debug

        // Act
        let request =
            req {
                let! result = get ()
                return result
            }

        let! result = request |> runAsync ctx

        // Assert
        test <@ logger.Output.Contains json @>
        test <@ logger.Output.Contains "http://test.org" @>
        test <@ Result.isOk result @>
        test <@ metrics.Retries = 0L @>
        test <@ metrics.Fetches = 1L @>
        test <@ metrics.Errors = 0L @>
    }

[<Fact>]
let ``Post with logging is OK`` () =
    task {
        // Arrange
        let mutable retries = 0
        let logger = new TestLogger<string>()
        let json = """{ "ping": 42 }"""
        let msg = "custom message"

        let stub =
            Func<HttpRequestMessage, CancellationToken, Task<HttpResponseMessage>>
                (fun request token ->
                    (task {
                        retries <- retries + 1
                        let responseMessage = new HttpResponseMessage(HttpStatusCode.OK)
                        responseMessage.Content <- new PushStreamContent("""{ "pong": 42 }""")
                        return responseMessage
                     }))

        let client = new HttpClient(new HttpMessageHandlerStub(stub))
        let content () = new StringableContent(json) :> HttpContent

        let ctx =
            Context.defaultContext
            |> Context.withHttpClientFactory (fun () -> client)
            |> Context.withUrlBuilder (fun _ -> "http://testing.org/")
            |> Context.withHeader ("api-key", "test-key")
            |> Context.withLogger (logger)
            |> Context.withLogLevel LogLevel.Debug

        // Act
        let! result =
            withLogMessage msg >=> post content
            |> runAsync ctx

        let retries' = retries

        // Assert
        test <@ logger.Output.Contains json @>
        test <@ logger.Output.Contains msg @>
        test <@ logger.Output.Contains "http://testing.org" @>
        test <@ Result.isOk result @>
        test <@ retries' = 1 @>
    }

[<Fact>]
let ``Multiple post with logging is OK`` () =
    task {
        // Arrange
        let logger = new TestLogger<string>()
        let json x = sprintf """{ "ping": %d }""" x

        let stub =
            Func<HttpRequestMessage, CancellationToken, Task<HttpResponseMessage>>
                (fun request token ->
                    (task {
                        let responseMessage = new HttpResponseMessage(HttpStatusCode.OK)
                        responseMessage.Content <- new PushStreamContent("""{ "pong": 42 }""")
                        return responseMessage
                     }))

        let client = new HttpClient(new HttpMessageHandlerStub(stub))
        let content x () = new StringableContent(json x) :> HttpContent

        let ctx =
            Context.defaultContext
            |> Context.withHttpClientFactory (fun () -> client)
            |> Context.withUrlBuilder (fun _ -> "http://testing.org/")
            |> Context.withHeader ("api-key", "test-key")
            |> Context.withLogger (logger)
            |> Context.withLogLevel LogLevel.Debug

        // Act
        let! result =

            req {
                let! a = withLogMessage "first" >=> post (content 41)
                let! b = withLogMessage "second" >=> post (content 42)
<<<<<<< HEAD

=======
>>>>>>> 4576b0f0
                return a + b
            }
            |> runAsync ctx

        // Assert
        test <@ logger.Output.Contains(json 41) @>
        test <@ logger.Output.Contains "first" @>
        test <@ logger.Output.Contains "http://testing.org" @>
        test <@ Result.isOk result @>
    }

[<Fact>]
let ``Post with disabled logging does not log`` () =
    task {
        // Arrange
        let mutable retries = 0
        let logger = new TestLogger<string>()
        let json = """{ "value": 42 }"""
        let msg = "custom message"

        let stub =
            Func<HttpRequestMessage, CancellationToken, Task<HttpResponseMessage>>
                (fun request token ->
                    (task {
                        retries <- retries + 1
                        let responseMessage = new HttpResponseMessage(HttpStatusCode.OK)
                        responseMessage.Content <- new PushStreamContent("")
                        return responseMessage
                     }))

        let client = new HttpClient(new HttpMessageHandlerStub(stub))
        let content () = new StringableContent(json) :> HttpContent

        let ctx =
            Context.defaultContext
            |> Context.withHttpClient client
            |> Context.withUrlBuilder (fun _ -> "http://test.org/")
            |> Context.withHeader ("api-key", "test-key")
            |> Context.withLogger logger
            |> Context.withLogLevel LogLevel.None

        // Act
        let request =
            req {
                let! result = withLogMessage msg >=> post content
                return result
            }

        let! result = request |> runAsync ctx
        let retries' = retries

        // Assert
        test <@ logger.Output = "" @>
        test <@ Result.isOk result @>
        test <@ retries' = 1 @>
    }

[<Fact>]
let ``Fetch with internal error will log error`` () =
    task {
        // Arrange
        let metrics = TestMetrics()
        let json = """{ "code": 500, "message": "failed" }"""
        let logger = new TestLogger<string>()

        let stub =
            Func<HttpRequestMessage, CancellationToken, Task<HttpResponseMessage>>
                (fun request token ->
                    (task {
                        let responseMessage = new HttpResponseMessage(HttpStatusCode.InternalServerError)
                        responseMessage.Content <- new StringableContent(json)
                        return responseMessage
                     }))

        let client = new HttpClient(new HttpMessageHandlerStub(stub))

        let ctx =
            Context.defaultContext
            |> Context.withHttpClient client
            |> Context.withUrlBuilder (fun _ -> "http://test.org/")
            |> Context.withHeader ("api-key", "test-key")
            |> Context.withLogger logger
            |> Context.withLogLevel LogLevel.Debug

        // Act
        let request =
            let content = fun () -> new PushStreamContent("testing") :> HttpContent

            req {
                let! result = post content
                return result
            }

        let! result = request |> runAsync ctx

        // Assert
        test <@ Result.isError result @>
        test <@ logger.Output.Contains "Got error" @>
    }<|MERGE_RESOLUTION|>--- conflicted
+++ resolved
@@ -311,10 +311,6 @@
             req {
                 let! a = withLogMessage "first" >=> post (content 41)
                 let! b = withLogMessage "second" >=> post (content 42)
-<<<<<<< HEAD
-
-=======
->>>>>>> 4576b0f0
                 return a + b
             }
             |> runAsync ctx
