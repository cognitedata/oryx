--- conflicted
+++ resolved
@@ -4,11 +4,7 @@
 
 module Chunk =
 
-<<<<<<< HEAD
-    let chunk<'a, 'b, 'r, 'err> (chunkSize: int) (maxConcurrency: int) (handler: seq<'a> -> HttpHandler<HttpResponseMessage, seq<'b>, seq<'b>, 'err>) (items: seq<'a>) : HttpHandler<HttpResponseMessage, seq<'b>, 'r, 'err> =
-=======
     let chunk<'T1, 'T2, 'TResult, 'TError> (chunkSize: int) (maxConcurrency: int) (handler: seq<'T1> -> HttpHandler<HttpResponseMessage, seq<'T2>, seq<'T2>, 'TError>) (items: seq<'T1>) : HttpHandler<HttpResponseMessage, seq<'T2>, 'TResult, 'TError> =
->>>>>>> 7da6c0ae
         items
         |> Seq.chunkBySize chunkSize
         |> Seq.chunkBySize maxConcurrency
