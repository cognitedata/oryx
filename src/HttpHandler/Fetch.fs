--- conflicted
+++ resolved
@@ -64,7 +64,6 @@
 
     /// Fetch content using the given context. Exposes `{Url}`, `{ResponseContent}`, `{RequestContent}` and `{Elapsed}`
     /// to the log format.
-<<<<<<< HEAD
     let fetch<'TSource> (source: HttpHandler<'TSource>) : HttpHandler<HttpContent> =
         fun next ->
             fun ctx _ ->
@@ -76,7 +75,7 @@
                     try
                         use request = buildRequest client ctx
                         timer.Start()
-                        ctx.Request.Metrics.Counter Metric.FetchInc Map.empty 1L
+                        ctx.Request.Metrics.Counter Metric.FetchInc ctx.Request.Labels 1L
 
                         let! response = client.SendAsync(request, ctx.Request.CompletionMode, cancellationToken)
                         timer.Stop()
@@ -111,59 +110,4 @@
                     with
                     | ex when not (ex :? HttpException) -> raise (HttpException(ctx, ex))
                 }
-            |> source
-=======
-    let fetch<'TSource> : IHttpHandler<'TSource, HttpContent> =
-        { new IHttpHandler<'TSource, HttpContent> with
-            member _.Subscribe(next) =
-                { new IHttpNext<'TSource> with
-                    member _.OnNextAsync(ctx, _) =
-                        task {
-                            let timer = Stopwatch()
-                            let client = ctx.Request.HttpClient()
-                            let cancellationToken = ctx.Request.CancellationToken
-
-                            try
-                                use request = buildRequest client ctx
-                                timer.Start()
-                                ctx.Request.Metrics.Counter Metric.FetchInc ctx.Request.Labels 1L
-
-                                let! response = client.SendAsync(request, ctx.Request.CompletionMode, cancellationToken)
-                                timer.Stop()
-
-                                ctx.Request.Metrics.Gauge
-                                    Metric.FetchLatencyUpdate
-                                    ctx.Request.Labels
-                                    (float timer.ElapsedMilliseconds)
-
-                                let items =
-                                    ctx
-                                        .Request
-                                        .Items
-                                        .Add(PlaceHolder.Url, Url request.RequestUri)
-                                        .Add(PlaceHolder.Elapsed, Number timer.ElapsedMilliseconds)
-
-                                let headers =
-                                    response.Headers
-                                    |> Seq.map (|KeyValue|)
-                                    |> Map.ofSeq
-
-                                let! result =
-                                    next.OnNextAsync(
-                                        { Request = { ctx.Request with Items = items }
-                                          Response =
-                                              { StatusCode = response.StatusCode
-                                                IsSuccessStatusCode = response.IsSuccessStatusCode
-                                                ReasonPhrase = response.ReasonPhrase
-                                                Headers = headers } },
-                                        content = response.Content
-                                    )
-
-                                response.Dispose()
-                                return result
-                            with ex -> return! next.OnErrorAsync(ctx, ex)
-                        }
-
-                    member _.OnErrorAsync(ctx, exn) = next.OnErrorAsync(ctx, exn)
-                    member _.OnCompletedAsync(ctx) = next.OnCompletedAsync(ctx) } }
->>>>>>> f961a5de
+            |> source