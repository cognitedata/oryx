namespace Oryx

open System.IO
open System.Net.Http
open System.Threading
open System.Threading.Tasks

open Microsoft.Extensions.Logging

open FSharp.Control.Tasks
open Oryx
open Oryx.Middleware

type HttpNext<'TSource> = NextAsync<HttpContext, 'TSource>
type HttpHandler<'TResult> = HandlerAsync<HttpContext, 'TResult>

exception HttpException of HttpContext * exn with
    member this.ToString() =
        let (HttpException (_, err)) = this :> exn
        err.ToString()

[<AutoOpen>]
module HttpHandler =
    /// Run the HTTP handler in the given context. Returns content as result type.
    let runAsync<'TResult> (handler: HttpHandler<'TResult>) = Core.runAsync<HttpContext, 'TResult> handler

    /// Run the HTTP handler in the given context. Returns content and throws exception if any error occured.
    let runUnsafeAsync<'TResult> (handler: HttpHandler<'TResult>) = Core.runUnsafeAsync<HttpContext, 'TResult> handler

    /// Produce a single value using the default context.
    let singleton<'TSource> =
        Core.singleton<HttpContext, 'TSource> HttpContext.defaultContext

    /// Map the content of the HTTP handler.
    let map<'TSource, 'TResult> = Core.map<HttpContext, 'TSource, 'TResult>
    /// Update (map) the context.
    let update<'TSource> (update: HttpContext -> HttpContext) source : HttpHandler<'TSource> =
        Core.update<HttpContext, 'TSource> update source
    /// Bind the content.
    let bind<'TSource, 'TResult> fn source = Core.bind<HttpContext, 'TSource, 'TResult> fn source

    /// Add HTTP header to context.
    let withHeader (header: string * string) =
        update
            (fun ctx ->
                { ctx with
                      Request =
                          { ctx.Request with
                                Headers = ctx.Request.Headers.Add header } })

    /// Replace all headers in the context.
    let withHeaders (headers: Map<string, string>) =
        update
            (fun ctx ->
                { ctx with
                      Request = { ctx.Request with Headers = headers } })

    /// Helper for setting Bearer token as Authorization header.
    let withBearerToken (token: string) =
        let header = ("Authorization", sprintf "Bearer %s" token)
        withHeader header

    /// Set the HTTP client to use for the requests.
    let withHttpClient<'TSource> (client: HttpClient) source : HttpHandler<'TSource> =
        update
            (fun ctx ->
                { ctx with
                      Request =
                          { ctx.Request with
                                HttpClient = (fun () -> client) } })
            source

    /// Set the HTTP client factory to use for the requests.
    let withHttpClientFactory (factory: unit -> HttpClient) =
        update
            (fun ctx ->
                { ctx with
                      Request =
                          { ctx.Request with
                                HttpClient = factory } })

    /// Set the URL builder to use.
    let withUrlBuilder (builder: HttpRequest -> string) =
        update
            (fun ctx ->
                { ctx with
                      Request =
                          { ctx.Request with
                                UrlBuilder = builder } })

    /// Set a cancellation token to use for the requests.
    let withCancellationToken (token: CancellationToken) =
        update
            (fun ctx ->
                { ctx with
                      Request =
                          { ctx.Request with
                                CancellationToken = token } })

    /// Set the logger (ILogger) to use.
    let withLogger (logger: ILogger) =
        update
            (fun ctx ->
                { ctx with
                      Request =
                          { ctx.Request with
                                Logger = Some logger } })

    /// Set the log level to use (default is LogLevel.None).
    let withLogLevel (logLevel: LogLevel) =
        update
            (fun ctx ->
                { ctx with
                      Request = { ctx.Request with LogLevel = logLevel } })

    /// Set the log format to use.
    let withLogFormat (format: string) =
        update
            (fun ctx ->
                { ctx with
                      Request = { ctx.Request with LogFormat = format } })

    /// Set the log message to use (normally you would like to use the withLogMessage handler instead)
    let withLogMessage (msg: string) =
        update
            (fun ctx ->
                { ctx with
                      Request =
                          { ctx.Request with
                                Items = ctx.Request.Items.Add(PlaceHolder.Message, Value.String msg) } })

    /// Set the metrics (IMetrics) to use.
    let withMetrics (metrics: IMetrics) =
        update
            (fun ctx ->
                { ctx with
                      Request = { ctx.Request with Metrics = metrics } })

    /// Add query parameters to context. These parameters will be added
    /// to the query string of requests that uses this context.
    let withQuery (query: seq<struct (string * string)>) (source: HttpHandler<'TSource>) : HttpHandler<'TSource> =
        fun next ->
            fun ctx ->
                next
                    { ctx with
                          Request = { ctx.Request with Query = query } }

            |> source



    /// Chunks a sequence of HTTP handlers into sequential and concurrent batches.
    let chunk<'TSource, 'TNext, 'TResult> =
        Core.chunk<HttpContext, 'TSource, 'TNext, 'TResult> HttpContext.merge

    /// Run list of HTTP handlers sequentially.
    let sequential<'TSource, 'TResult> =
        Core.sequential<HttpContext, 'TSource, 'TResult> HttpContext.merge

    /// Run list of HTTP handlers concurrently.
    let concurrent<'TSource, 'TResult> =
        Core.concurrent<HttpContext, 'TSource, 'TResult> HttpContext.merge

    /// Catch handler for catching errors and then delegating to the error handler on what to do.
    let catch<'TSource, 'TResult> = Error.catch<HttpContext, 'TSource, 'TResult>

    /// Choose from a list of handlers to use. The first handler that succeeds will be used.
    let choose<'TSource, 'TResult> = Error.choose<HttpContext, 'TSource, 'TResult>

    /// Error handler for forcing error. Use with e.g `req` computational expression if you need to "return" an error.
    let fail<'TSource, 'TResult> error source = Error.fail<HttpContext, 'TSource, 'TResult> error source

    /// Error handler for forcing a panic error. Use with e.g `req` computational expression if you need break out of
    /// the any error handling e.g `choose` or `catch`•.
    let panic<'TSource, 'TResult> error source = Error.panic<HttpContext, 'TSource, 'TResult> error source

    let ofError<'TSource> error = Error.ofError<HttpContext, 'TSource> HttpContext.defaultContext error
    /// Validate content using a predicate function.
    let validate<'TSource> = Core.validate<HttpContext, 'TSource>

    /// Handler that skips (ignores) the content and outputs unit.
    let ignoreContent<'TSource> = Core.ignoreContent<HttpContext, 'TSource>

    let replace<'TSource, 'TResult> = Core.replace<HttpContext, 'TSource, 'TResult>

    /// Parse response stream to a user specified type synchronously.
<<<<<<< HEAD
    let parse<'TResult> (parser: Stream -> 'TResult) (source: HttpHandler<HttpContent>) : HttpHandler<'TResult> =
        fun next ->
            fun ctx (content: HttpContent) ->
                unitVtask {
                    let! stream = content.ReadAsStreamAsync()

                    try
                        let item = parser stream
                        return! next ctx item
                    with
                    | ex ->
                        ctx.Request.Metrics.Counter Metric.DecodeErrorInc Map.empty 1L
                        raise ex
                }
            |> source


    /// Parse response stream to a user specified type asynchronously.
    let parseAsync<'TResult>
        (parser: Stream -> Task<'TResult>)
        (source: HttpHandler<HttpContent>)
        : HttpHandler<'TResult> =
        fun next ->
            fun ctx (content: HttpContent) ->
                unitVtask {
                    let! stream = content.ReadAsStreamAsync()

                    try
                        let! item = parser stream
                        return! next ctx item
                    with
                    | ex ->
                        ctx.Request.Metrics.Counter Metric.DecodeErrorInc Map.empty 1L
                        raise ex
                }
            |> source
=======
    let parse<'TResult> (parser: Stream -> 'TResult) : IHttpHandler<HttpContent, 'TResult> =
        { new IHttpHandler<HttpContent, 'TResult> with
            member _.Subscribe(next) =
                { new IHttpNext<HttpContent> with
                    member _.OnNextAsync(ctx, content) =
                        task {
                            let! stream = content.ReadAsStreamAsync()

                            try
                                let item = parser stream
                                return! next.OnNextAsync(ctx, item)
                            with ex ->
                                ctx.Request.Metrics.Counter Metric.DecodeErrorInc ctx.Request.Labels 1L
                                return! next.OnErrorAsync(ctx, ex)
                        }

                    member _.OnErrorAsync(ctx, exn) = next.OnErrorAsync(ctx, exn)
                    member _.OnCompletedAsync(ctx) = next.OnCompletedAsync(ctx) } }


    /// Parse response stream to a user specified type asynchronously.
    let parseAsync<'TResult> (parser: Stream -> Task<'TResult>) : IHttpHandler<HttpContent, 'TResult> =
        { new IHttpHandler<HttpContent, 'TResult> with
            member _.Subscribe(next) =
                { new IHttpNext<HttpContent> with
                    member _.OnNextAsync(ctx, content) =
                        task {
                            let! stream = content.ReadAsStreamAsync()

                            try
                                let! item = parser stream
                                return! next.OnNextAsync(ctx, item)
                            with ex ->
                                ctx.Request.Metrics.Counter Metric.DecodeErrorInc ctx.Request.Labels 1L
                                return! next.OnErrorAsync(ctx, ex)
                        }

                    member _.OnErrorAsync(ctx, exn) = next.OnErrorAsync(ctx, exn)
                    member _.OnCompletedAsync(ctx) = next.OnCompletedAsync(ctx) } }

    /// HTTP handler for adding HTTP header to the context. The header
    /// will be added to the HTTP request when using the `fetch` HTTP
    /// handler.
    let withHeader<'TSource> (name: string) (value: string) : IHttpHandler<'TSource> =
        { new IHttpHandler<'TSource> with
            member _.Subscribe(next) =
                { new IHttpNext<'TSource> with
                    member _.OnNextAsync(ctx, content) =
                        next.OnNextAsync(
                            { ctx with
                                  Request =
                                      { ctx.Request with
                                            Headers = ctx.Request.Headers.Add(name, value) } },
                            content = content
                        )

                    member _.OnErrorAsync(ctx, exn) = next.OnErrorAsync(ctx, exn)
                    member _.OnCompletedAsync(ctx) = next.OnCompletedAsync(ctx) } }
>>>>>>> f961a5de

    /// HTTP handler for setting the expected response type.
    let withResponseType<'TSource> (respType: ResponseType) (source: HttpHandler<'TSource>) : HttpHandler<'TSource> =
        fun next ->
            fun ctx ->
                next
                    { ctx with
                          Request =
                              { ctx.Request with
                                    ResponseType = respType } }
            |> source

    /// HTTP handler for setting the method to be used for requests using this context. You will normally want to use
    /// the `GET`, `POST`, `PUT`, `DELETE`, or `OPTIONS` HTTP handlers instead of this one.
    let withMethod<'TSource> (method: HttpMethod) (source: HttpHandler<'TSource>) : HttpHandler<'TSource> =
        fun next ->
            fun ctx ->
                next
                    { ctx with
                          Request = { ctx.Request with Method = method } }

            |> source

    // A basic way to set the request URL. Use custom builders for more advanced usage.
    let withUrl<'TSource> (url: string) source : HttpHandler<'TSource> = withUrlBuilder (fun _ -> url) source

    /// HTTP GET request. Also clears any content set in the context.
    let GET<'TSource> (source: HttpHandler<'TSource>) : HttpHandler<'TSource> =
        fun next ->
            fun ctx ->
                next
                    { ctx with
                          Request =
                              { ctx.Request with
                                    Method = HttpMethod.Get
                                    ContentBuilder = None } }
            |> source

    /// HTTP POST request.
    let POST<'TSource> = withMethod<'TSource> HttpMethod.Post
    /// HTTP PUT request.
    let PUT<'TSource> = withMethod<'TSource> HttpMethod.Put
    /// HTTP DELETE request.
    let DELETE<'TSource> = withMethod<'TSource> HttpMethod.Delete
    /// HTTP Options request.
    let OPTIONS<'TSource> = withMethod<'TSource> HttpMethod.Options

    /// Use the given token provider to return a bearer token to use. This enables e.g. token refresh. The handler will
    /// fail the request if it's unable to authenticate.
    let withTokenRenewer<'TSource>
        (tokenProvider: CancellationToken -> Task<Result<string, exn>>)
        (source: HttpHandler<'TSource>)
        : HttpHandler<'TSource> =
        fun next ->
            fun ctx content ->
                unitVtask {
                    let! result =
                        task {
                            try
                                return! tokenProvider ctx.Request.CancellationToken
                            with
                            | ex -> return Error ex
                        }

                    match result with
                    | Ok token ->
                        let name, value = ("Authorization", sprintf "Bearer %s" token)

                        return!
                            next
                                { ctx with
                                      Request =
                                          { ctx.Request with
                                                Headers = ctx.Request.Headers.Add(name, value) } }
                                content

                    | Error err -> raise err
                }
            |> source


    /// Use the given `completionMode` to change when the Response is considered to be 'complete'.
    ///
    /// Using `HttpCompletionOption.ResponseContentRead` (the default) means that the entire response content will be
    /// available in-memory when the handle response completes. This can lead to lower throughput in situations where
    /// files are being received over HTTP.
    ///
    /// In such cases, using `HttpCompletionOption.ResponseHeadersRead` can lead to faster response times overall, while
    /// not forcing the file stream to buffer in memory.
    let withCompletion<'TSource>
        (completionMode: HttpCompletionOption)
        (source: HttpHandler<'TSource>)
        : HttpHandler<'TSource> =
        fun next ->
            fun ctx ->
                next
                    { ctx with
                          Request =
                              { ctx.Request with
                                    CompletionMode = completionMode } }
            |> source

    /// HTTP handler for adding content builder to context. These
    /// content will be added to the HTTP body of requests that uses
    /// this context.
    let withContent<'TSource> (builder: unit -> HttpContent) (source: HttpHandler<'TSource>) : HttpHandler<'TSource> =
        fun next ->
            fun ctx ->
                next
                    { ctx with
                          Request =
                              { ctx.Request with
                                    ContentBuilder = Some builder } }

<<<<<<< HEAD
            |> source
=======
                            match response.IsSuccessStatusCode with
                            | true -> return! next.OnNextAsync(ctx, content = content)
                            | false ->
                                ctx.Request.Metrics.Counter Metric.FetchErrorInc ctx.Request.Labels 1L
>>>>>>> f961a5de

    /// Error handler for decoding fetch responses into an user defined error type. Will ignore successful responses.
    let withError
        (errorHandler: HttpResponse -> HttpContent -> Task<exn>)
        (source: HttpHandler<HttpContent>)
        : HttpHandler<HttpContent> =
        fun next ->
            fun ctx content ->
                unitVtask {
                    let response = ctx.Response

                    match response.IsSuccessStatusCode with
                    | true -> return! next ctx content
                    | false ->
                        ctx.Request.Metrics.Counter Metric.FetchErrorInc Map.empty 1L

                        let! err = errorHandler response content
                        return! raise (HttpException(ctx, err))
                }
            |> source
    /// Starts a pipeline using an empty request with the default context.
    let httpRequest: HttpHandler<unit> = Core.empty<HttpContext> HttpContext.defaultContext
    /// Caches the last content value and context.
    let cache<'TSource> = Core.cache<HttpContext, 'TSource>
    /// Asks for the given HTTP context and produces a content value using the context.
    let ask<'TSource> (source: HttpHandler<'TSource>) : HttpHandler<HttpContext> =
        Core.ask<HttpContext, 'TSource> source<|MERGE_RESOLUTION|>--- conflicted
+++ resolved
@@ -14,10 +14,12 @@
 type HttpNext<'TSource> = NextAsync<HttpContext, 'TSource>
 type HttpHandler<'TResult> = HandlerAsync<HttpContext, 'TResult>
 
-exception HttpException of HttpContext * exn with
-    member this.ToString() =
-        let (HttpException (_, err)) = this :> exn
-        err.ToString()
+exception HttpException of (HttpContext * exn) with
+    override this.ToString() =
+        match this :> exn with
+        | HttpException (_, err) ->
+            err.ToString()
+        | _ -> failwith "This should not never happen."
 
 [<AutoOpen>]
 module HttpHandler =
@@ -184,7 +186,6 @@
     let replace<'TSource, 'TResult> = Core.replace<HttpContext, 'TSource, 'TResult>
 
     /// Parse response stream to a user specified type synchronously.
-<<<<<<< HEAD
     let parse<'TResult> (parser: Stream -> 'TResult) (source: HttpHandler<HttpContent>) : HttpHandler<'TResult> =
         fun next ->
             fun ctx (content: HttpContent) ->
@@ -196,7 +197,7 @@
                         return! next ctx item
                     with
                     | ex ->
-                        ctx.Request.Metrics.Counter Metric.DecodeErrorInc Map.empty 1L
+                        ctx.Request.Metrics.Counter Metric.DecodeErrorInc ctx.Request.Labels 1L
                         raise ex
                 }
             |> source
@@ -217,70 +218,10 @@
                         return! next ctx item
                     with
                     | ex ->
-                        ctx.Request.Metrics.Counter Metric.DecodeErrorInc Map.empty 1L
+                        ctx.Request.Metrics.Counter Metric.DecodeErrorInc ctx.Request.Labels 1L
                         raise ex
                 }
             |> source
-=======
-    let parse<'TResult> (parser: Stream -> 'TResult) : IHttpHandler<HttpContent, 'TResult> =
-        { new IHttpHandler<HttpContent, 'TResult> with
-            member _.Subscribe(next) =
-                { new IHttpNext<HttpContent> with
-                    member _.OnNextAsync(ctx, content) =
-                        task {
-                            let! stream = content.ReadAsStreamAsync()
-
-                            try
-                                let item = parser stream
-                                return! next.OnNextAsync(ctx, item)
-                            with ex ->
-                                ctx.Request.Metrics.Counter Metric.DecodeErrorInc ctx.Request.Labels 1L
-                                return! next.OnErrorAsync(ctx, ex)
-                        }
-
-                    member _.OnErrorAsync(ctx, exn) = next.OnErrorAsync(ctx, exn)
-                    member _.OnCompletedAsync(ctx) = next.OnCompletedAsync(ctx) } }
-
-
-    /// Parse response stream to a user specified type asynchronously.
-    let parseAsync<'TResult> (parser: Stream -> Task<'TResult>) : IHttpHandler<HttpContent, 'TResult> =
-        { new IHttpHandler<HttpContent, 'TResult> with
-            member _.Subscribe(next) =
-                { new IHttpNext<HttpContent> with
-                    member _.OnNextAsync(ctx, content) =
-                        task {
-                            let! stream = content.ReadAsStreamAsync()
-
-                            try
-                                let! item = parser stream
-                                return! next.OnNextAsync(ctx, item)
-                            with ex ->
-                                ctx.Request.Metrics.Counter Metric.DecodeErrorInc ctx.Request.Labels 1L
-                                return! next.OnErrorAsync(ctx, ex)
-                        }
-
-                    member _.OnErrorAsync(ctx, exn) = next.OnErrorAsync(ctx, exn)
-                    member _.OnCompletedAsync(ctx) = next.OnCompletedAsync(ctx) } }
-
-    /// HTTP handler for adding HTTP header to the context. The header
-    /// will be added to the HTTP request when using the `fetch` HTTP
-    /// handler.
-    let withHeader<'TSource> (name: string) (value: string) : IHttpHandler<'TSource> =
-        { new IHttpHandler<'TSource> with
-            member _.Subscribe(next) =
-                { new IHttpNext<'TSource> with
-                    member _.OnNextAsync(ctx, content) =
-                        next.OnNextAsync(
-                            { ctx with
-                                  Request =
-                                      { ctx.Request with
-                                            Headers = ctx.Request.Headers.Add(name, value) } },
-                            content = content
-                        )
-
-                    member _.OnErrorAsync(ctx, exn) = next.OnErrorAsync(ctx, exn)
-                    member _.OnCompletedAsync(ctx) = next.OnCompletedAsync(ctx) } }
->>>>>>> f961a5de
 
     /// HTTP handler for setting the expected response type.
     let withResponseType<'TSource> (respType: ResponseType) (source: HttpHandler<'TSource>) : HttpHandler<'TSource> =
@@ -395,14 +336,7 @@
                               { ctx.Request with
                                     ContentBuilder = Some builder } }
 
-<<<<<<< HEAD
-            |> source
-=======
-                            match response.IsSuccessStatusCode with
-                            | true -> return! next.OnNextAsync(ctx, content = content)
-                            | false ->
-                                ctx.Request.Metrics.Counter Metric.FetchErrorInc ctx.Request.Labels 1L
->>>>>>> f961a5de
+            |> source
 
     /// Error handler for decoding fetch responses into an user defined error type. Will ignore successful responses.
     let withError
@@ -417,7 +351,7 @@
                     match response.IsSuccessStatusCode with
                     | true -> return! next ctx content
                     | false ->
-                        ctx.Request.Metrics.Counter Metric.FetchErrorInc Map.empty 1L
+                        ctx.Request.Metrics.Counter Metric.FetchErrorInc ctx.Request.Labels 1L
 
                         let! err = errorHandler response content
                         return! raise (HttpException(ctx, err))
